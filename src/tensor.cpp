--- conflicted
+++ resolved
@@ -9,23 +9,7 @@
 
 #include "allocator/allocatorFactory.h"
 #include "helpers.h"
-#include "ops/add.h"
-#include "ops/matmul.h"
-#include "ops/mul.h"
-<<<<<<< HEAD
-#include "ops/sub.h"
-#include "ops/
-bool Tensor::is_contiguous() const {
-  if (shape_.size() <= 1) return true;
-  __int64_t expected_stride = 1;
-  for (int i = shape_.size() - 1; i >= 0; --i) {
-    if (shape_[i] == 1) continue;
-    if (strides_[i] != expected_stride) return false;
-    expected_stride *= shape_[i];
-  }
-  return true;
-=======
-#include "ops/matmul.h"
+#include "ops/ops.h"
 
 bool Tensor::is_contiguous() const
 {
@@ -41,7 +25,6 @@
         expected_stride *= shape_[i];
     }
     return true;
->>>>>>> 3ab62565
 }
 
 Tensor::Tensor(const std::vector<__int64_t> &shape, DType dtype,
@@ -746,83 +729,25 @@
                 requires_grad_, grad_);
 }
 
-Tensor Tensor::add(const Tensor &other) const {
-  // Here we use the add based on the backend used
-  const Tensor &t = *this;
-  if (device_.type == DeviceType::CPU) {
-    return add_cpu(t, other);
-  } else {
-    return add_gpu(t, other);
-  }
-}
-
-Tensor Tensor::sub(const Tensor &other) const {
-  const Tensor &t = *this;
-  if (device_.type == DeviceType::CPU) {
-    return sub_cpu(t, other);
-  } else {
-    return sub_gpu(t, other);
-  }
-}
-
-Tensor Tensor::mul(float b) const {
-  const Tensor &t = *this;
-  if (device_.type == DeviceType::CPU) {
-    return mul_cpu(t, b);
-  } else {
-    return mul_gpu(t, b);
-  }
-}
-
-Tensor Tensor::matmul(const Tensor &other) const {
-  const Tensor &t = *this;
-  if (device_.type == DeviceType::CPU) {
-    return matmul_cpu(t, other);
-  } else {
-    return matmul_gpu(t, other);
-  }
-}
-
-template<typename T>
-Tensor<T> Tensor<T>::add(const Tensor<T>& other) const {
-    Union<T> a(*this);
-    Union<T> b(other);
-    return AddTrait<T>::apply(a, b);
-}
-
-template<typename T>
-Tensor<T> Tensor<T>::sub(const Tensor<T>& other) const {
-    Union<T> a(*this);
-    Union<T> b(other);
-    return SubTrait<T>::apply(a, b);
-}
-
-template<typename T>
-Tensor<T> Tensor<T>::mul(T scalar) const {
-    Union<T> a(*this);
-    Union<T> b(scalar);
-    return MulTrait<T>::apply(a, b);
-}
-
-template<typename T>
-Tensor<T> Tensor<T>::matmul(const Tensor<T>& other) const {
-    Union<T> a(*this);
-    Union<T> b(other);
-    return MatMulTrait<T>::apply(a, b);
-}
-
-<<<<<<< HEAD
-
-Tensor::~Tensor() {}
-=======
+Tensor Tensor::add(const Tensor& other) const {
+  AddTrait add_trait;
+  return add_trait.apply(*this, other);
+}
+
+Tensor Tensor::sub(const Tensor& other) const {
+  SubTrait sub_trait;
+  return sub_trait.apply(*this, other);
+}
+
+/*
+Tensor Tensor::mul(float scalar) const {
+    return MulTrait::apply(*this, scalar);
+}
+*/
+
 Tensor Tensor::matmul(const Tensor& other) const {
-    const Tensor &t = *this;
-    if (device_.type == DeviceType::CPU) {
-        return matmul_cpu(t, other);
-    } else {
-        return matmul_gpu(t, other);
-    }
-}
-
-Tensor::~Tensor() {}
->>>>>>> 3ab62565
+  MatMulTrait matmul_trait; 
+  return matmul_trait.apply(*this, other);
+}
+
+Tensor::~Tensor() {}