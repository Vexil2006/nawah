# 🧠 Neura — A Minimal Deep Learning Framework (WIP)

**Neura** is a lightweight, from-scratch deep learning framework written in Python. Built to be simple, readable, and extensible, it's designed for educational clarity and hardcore research flexibility.

Currently supports:
- ✅ Forward & backward tensor ops
- ✅ Autograd engine
- ✅ Optimizers (SGD, Adam)
- ✅ Basic layers (Linear, ReLU, etc.)
- ✅ Full training loop for MNIST (CPU only)

> ⚙️ **GPU backend coming soon — CUDA integration starts now.**

---

## 🚀 Why Neura?

Most deep learning frameworks are bloated, abstracted, and optimized for scale — not understanding. Neura goes the other way:

- **Zero dependencies** (no PyTorch, no TensorFlow)
- **Every component hand-coded**, from autograd to model loop
- Easy to hack, extend, or rewrite
- Built for researchers, tinkerers, and learners who want control

---

## 🧪 Current Capabilities

| Feature                  | Status            |
|--------------------------|-------------------|
| Tensor operations        | ✅ Implemented     |
| Autograd engine          | ✅ Implemented     |
| CPU backend              | ✅ Working         |
| Basic layers (Linear, etc.) | ✅ Done         |
| Optimizers (SGD, Adam)   | ✅ Working           |
| Loss functions           | ✅ Working            |
| MNIST training loop      | ✅ Working         |
| GPU backend (CUDA)       | 🚧 In progress     |
| Convolutional layers     | ✅ Done         |
| Model saving/loading     | 🕒 Planned         |

---

## 📦 Example: Train a model on MNIST

```python
import neura.nn as nn
import neura.optim as optim
from neura.data import Dataset, DataLoader

class MLP(nn.Module):
    def __init__(self):
        super().__init__()
        self.fc1 = Linear(784, 128)
        self.relu = ReLU()
        self.fc2 = Linear(128, 10)

    def forward(self, x):
        x = self.fc1(x)
        x = self.relu(x)
        x = self.fc2(x)
        return x

# Instantiate model
model = MLP()

# Load data
train_loader, test_loader = DataLoader(dataset, batch_size=32, shuffle=True)

# Define loss and optimizer
loss_fn = BCEWithLogitLoss()
optimizer = Adam(model.parameters(), lr=0.01)

for epoch in range(5):
    for x_batch, y_batch in train_loader:
        preds = model(x_batch)
        loss = loss_fn(preds, y_batch)

        optimizer.zero_grad()
        loss.backward()
        optimizer.step()

    print(f"Epoch {epoch+1} complete")
```

## 🔮 Roadmap

- [ ] **GPU backend** with CUDA / CuPy
- [ ] **Convolutional layers** (Conv2D, MaxPool, etc.)
- [ ] **Transformer components** (Multihead Attention, LayerNorm)
- [ ] **Checkpointing and model loading**
- [ ] **Training benchmark suite** (compare against PyTorch, NumPy baselines)
- [ ] **Config system / CLI launcher**
- [ ] **NeuraScript** — DSL for fast, modular model definition

---


## 👨‍💻 Author

**Yusuf Mohamed**  
AI Researcher | ML Engineer | Open-source Contributor

- Currently building **Neura**, a full deep learning stack from scratch  
- Creator of **GRF**, a new multimodal fusion model  
- Contributor at **Hugging Face**  
- Passionate about building foundational tools for open, transparent AI

📎 [GitHub – @yushi2006](https://github.com/yushi2006)  
📎 [LinkedIn – Yusuf Mohamed](https://www.linkedin.com/in/yusufmohamed2006/)

---

## 🧠 Vision

Neura is more than a framework — it’s a tool for researchers who want to go *deeper*. It’s about:

- Understanding DL by building it
- Controlling every layer of abstraction
- Creating custom architectures without 20 wrappers and 500MB of dependencies
<<<<<<< HEAD
- Creating Custom CUDA kernels with python
=======
>>>>>>> acadaa90

If PyTorch is a spaceship, Neura is the engine on the table — raw, flexible, and yours to optimize.

> Clone. Hack. Break. Rebuild. That’s the point.

---

## 🤝 Contributing

Neura is a one-man project (for now), but it’s open to contributions. Whether you:
- Want to build CUDA kernels
- Improve layer coverage
- Add test coverage or infra
- Or just use it and report bugs

…you’re welcome here.

**Open an issue. Fork the repo. Let's build.**

---

## 📄 License

**MIT License** — free to use, modify, and commercialize with attribution.<|MERGE_RESOLUTION|>--- conflicted
+++ resolved
@@ -118,10 +118,8 @@
 - Understanding DL by building it
 - Controlling every layer of abstraction
 - Creating custom architectures without 20 wrappers and 500MB of dependencies
-<<<<<<< HEAD
 - Creating Custom CUDA kernels with python
-=======
->>>>>>> acadaa90
+
 
 If PyTorch is a spaceship, Neura is the engine on the table — raw, flexible, and yours to optimize.
 
