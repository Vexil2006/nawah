#include <pybind11/pybind11.h>
#include <pybind11/stl.h>

#include "helpers.h"
#include "tensor.h"

namespace py = pybind11;

<<<<<<< HEAD
PYBIND11_MODULE(nawah, m) {
  py::enum_<DType>(m, "DType")
      .value("float16", DType::float16)
      .value("float32", DType::float32)
      .value("int8", DType::int8)
      .value("int32", DType::int32)
      .value("uint8", DType::uint8)
      .export_values();

  py::enum_<DeviceType>(m, "DeviceType")
      .value("CPU", DeviceType::CPU)
      .value("CUDA", DeviceType::CUDA)
      .export_values();

  py::class_<Device>(m, "Device")
      .def(py::init<DeviceType, int>(), py::arg("type") = DeviceType::CPU,
           py::arg("index") = 0)
      .def_readwrite("type", &Device::type)
      .def_readwrite("index", &Device::index)
      .def("__eq__", &Device::operator==)
      .def("__repr__", [](const Device &d) {
        return "<Device '" + deviceToString(d) + "'>";
      });

  py::class_<Tensor>(m, "Tensor")
      .def(py::init<const std::vector<int64_t> &, DType, const std::string &,
                    bool>(),
           py::arg("shape"), py::arg("dtype") = DType::float32,
           py::arg("device") = "cpu", py::arg("requires_grad") = true)
      .def(py::init<py::list, DType, std::string, bool>(), py::arg("data"),
           py::arg("dtype") = DType::float32, py::arg("device") = "cpu",
           py::arg("requires_grad") = false,
           "Initialize Tensor from a Python list")

      .def_property_readonly("shape", &Tensor::shape,
                             py::return_value_policy::reference_internal)
      .def_property_readonly("strides", &Tensor::strides,
                             py::return_value_policy::reference_internal)
      .def_property_readonly("dtype", &Tensor::dtype)
      .def_property_readonly("device", &Tensor::device,
                             py::return_value_policy::reference_internal)
      .def_property_readonly("requires_grad", &Tensor::requires_grad)
      .def_property_readonly("data", &Tensor::data)

      .def("numel", &Tensor::numel)
      .def("is_contiguous", &Tensor::is_contiguous)
      .def("view", &Tensor::view, py::arg("shape"))
      .def("squeeze", &Tensor::squeeze, py::arg("dim") = -1)
      .def("unsqueeze", &Tensor::unsqueeze, py::arg("dim") = -1)
      .def("permute", &Tensor::permute, py::arg("order"))
      .def("transpose", &Tensor::transpose, py::arg("n"), py::arg("m"))
      .def("expand", &Tensor::expand, py::arg("shape"))
      .def("broadcast", &Tensor::broadcast, py::arg("shape"))
      .def("flatten", &Tensor::flatten, py::arg("start") = 0,
           py::arg("end") = -1)

      .def("__getitem__",
           [](const Tensor &t, py::object obj) {
             std::vector<std::shared_ptr<IndexStrategy>> strategies;
             const auto &shape = t.shape();

             // Helper lambda to correctly parse a Python slice and create a
             // SliceIndex strategy. This is the core of the improved logic.
             auto process_slice = [&](py::slice s, size_t dim_index) {
               if (dim_index >= shape.size()) {
                 throw py::index_error("too many indices for tensor");
               }
               const __int64_t dim_size = shape[dim_index];

               // Manually extract start, stop, and step, handling the case
               // where they are `None`. This passes the raw, un-normalized
               // values to our powerful C++ `SliceIndex`.
               __int64_t start, stop, step;

               // Step 1: Get step, defaulting to 1 if None.
               step = s.attr("step").is_none()
                          ? 1
                          : s.attr("step").cast<__int64_t>();

               if (step == 0) {
                 throw py::value_error("slice step cannot be zero");
               }

               // Step 2: Get start, providing the correct default if None
               // (depends on step direction).
               if (s.attr("start").is_none()) {
                 start = (step > 0) ? 0 : dim_size - 1;
               } else {
                 start = s.attr("start").cast<__int64_t>();
               }

               // Step 3: Get stop, providing the correct default if None
               // (depends on step direction).
               if (s.attr("stop").is_none()) {
                 // Use `dim_size` for forward slicing and `-1` for backward
                 // slicing. Our C++ code is designed to understand these
                 // sentinels.
                 stop = (step > 0) ? dim_size : -1;
               } else {
                 stop = s.attr("stop").cast<__int64_t>();
               }

               // Create the strategy with the raw, un-normalized values.
               strategies.push_back(
                   std::make_shared<SliceIndex>(start, stop, step));
             };

             // --- Main Logic ---

             if (py::isinstance<py::tuple>(obj)) {
               auto tuple = obj.cast<py::tuple>();
               if (tuple.size() > shape.size()) {
                 throw py::index_error(
                     "too many indices for tensor: tensor is " +
                     std::to_string(shape.size()) + "-dimensional, but " +
                     std::to_string(tuple.size()) + " indices were given");
               }

               for (size_t i = 0; i < tuple.size(); ++i) {
                 py::handle item = tuple[i];
                 if (py::isinstance<py::int_>(item)) {
                   strategies.push_back(
                       std::make_shared<IntegerIndex>(item.cast<int64_t>()));
                 } else if (py::isinstance<py::slice>(item)) {
                   process_slice(item.cast<py::slice>(), i);
                 } else {
                   // Note: A production library would also handle `None` (for
                   // new axes) and `Ellipsis` (...) here. This implementation
                   // focuses on the core types.
                   throw py::type_error("Unsupported index type in tuple");
                 }
               }
             } else if (py::isinstance<py::int_>(obj)) {
               if (shape.empty()) {
                 throw py::index_error("invalid index of a 0-dim tensor.");
               }
               strategies.push_back(
                   std::make_shared<IntegerIndex>(obj.cast<int64_t>()));
             } else if (py::isinstance<py::slice>(obj)) {
               if (shape.empty()) {
                 throw py::index_error("Cannot slice a 0-dimensional tensor");
               }
               process_slice(obj.cast<py::slice>(), 0);
             } else {
               throw py::type_error("Unsupported index type");
             }

             return t.get_item(strategies);
           })

      .def("__repr__",
           [](const Tensor &t) {
             std::stringstream ss;
             ss << "Tensor("
                << "data=" << t.data() << ", shape=" << shapeToString(t.shape())
                << ", dtype=" << dtypeToString(t.dtype()) << ", device='"
                << deviceToString(t.device()) << "'"
                << ", requires_grad=" << (t.requires_grad() ? "True" : "False")
                << ")";
             return ss.str();
           })

      .def("__add__", &Tensor::add)
      .def("__sub__", &Tensor::sub)
      .def("__mul__", &Tensor::mul)
      .def("__matmul__", &Tensor::matmul);

  m.def("cuda_synchronize", &cuda_synchronize, "Synchronize CUDA device");
=======
PYBIND11_MODULE(nawah, m)
{
    py::enum_<DType>(m, "DType")
        .value("float16", DType::float16)
        .value("float32", DType::float32)
        .value("int8", DType::int8)
        .value("int32", DType::int32)
        .value("uint8", DType::uint8)
        .export_values();

    py::enum_<DeviceType>(m, "DeviceType")
        .value("CPU", DeviceType::CPU)
        .value("CUDA", DeviceType::CUDA)
        .export_values();

    py::class_<Device>(m, "Device")
        .def(py::init<DeviceType, int>(), py::arg("type") = DeviceType::CPU, py::arg("index") = 0)
        .def_readwrite("type", &Device::type)
        .def_readwrite("index", &Device::index)
        .def("__eq__", &Device::operator==)
        .def("__repr__", [](const Device &d)
             { return "<Device '" + deviceToString(d) + "'>"; });

    py::class_<Tensor>(m, "Tensor")
        .def(py::init<const std::vector<int64_t> &, DType, const std::string &, bool>(),
             py::arg("shape"),
             py::arg("dtype") = DType::float32,
             py::arg("device") = "cpu",
             py::arg("requires_grad") = true)
        .def(py::init<py::list, DType, std::string, bool>(),
             py::arg("data"),
             py::arg("dtype") = DType::float32,
             py::arg("device") = "cpu",
             py::arg("requires_grad") = false,
             "Initialize Tensor from a Python list")

        .def_property_readonly("shape", &Tensor::shape, py::return_value_policy::reference_internal)
        .def_property_readonly("strides", &Tensor::strides, py::return_value_policy::reference_internal)
        .def_property_readonly("dtype", &Tensor::dtype)
        .def_property_readonly("device", &Tensor::device, py::return_value_policy::reference_internal)
        .def_property_readonly("requires_grad", &Tensor::requires_grad)
        .def_property_readonly("data", &Tensor::data)

        .def("numel", &Tensor::numel)
        .def("is_contiguous", &Tensor::is_contiguous)
        .def("view", &Tensor::view, py::arg("shape"))
        .def("squeeze", &Tensor::squeeze, py::arg("dim") = -1)
        .def("unsqueeze", &Tensor::unsqueeze, py::arg("dim") = -1)
        .def("permute", &Tensor::permute, py::arg("order"))
        .def("transpose", &Tensor::transpose, py::arg("n"), py::arg("m"))
        .def("expand", &Tensor::expand, py::arg("shape"))
        .def("broadcast", &Tensor::broadcast, py::arg("shape"))
        .def("flatten", &Tensor::flatten, py::arg("start") = 0, py::arg("end") = -1)

        .def("__getitem__", [](const Tensor &t, py::object obj)
            {
                std::vector<std::shared_ptr<IndexStrategy>> strategies;
                const auto& shape = t.shape();

                // Helper lambda to correctly parse a Python slice and create a SliceIndex strategy.
                // This is the core of the improved logic.
                auto process_slice = [&](py::slice s, size_t dim_index) {
                    if (dim_index >= shape.size()) {
                        throw py::index_error("too many indices for tensor");
                    }
                    const __int64_t dim_size = shape[dim_index];

                    // Manually extract start, stop, and step, handling the case where they are `None`.
                    // This passes the raw, un-normalized values to our powerful C++ `SliceIndex`.
                    __int64_t start, stop, step;

                    // Step 1: Get step, defaulting to 1 if None.
                    step = s.attr("step").is_none() ? 1 : s.attr("step").cast<__int64_t>();

                    if (step == 0) {
                        throw py::value_error("slice step cannot be zero");
                    }

                    // Step 2: Get start, providing the correct default if None (depends on step direction).
                    if (s.attr("start").is_none()) {
                        start = (step > 0) ? 0 : dim_size - 1;
                    } else {
                        start = s.attr("start").cast<__int64_t>();
                    }

                    // Step 3: Get stop, providing the correct default if None (depends on step direction).
                    if (s.attr("stop").is_none()) {
                        // Use `dim_size` for forward slicing and `-1` for backward slicing.
                        // Our C++ code is designed to understand these sentinels.
                        stop = (step > 0) ? dim_size : -1; 
                    } else {
                        stop = s.attr("stop").cast<__int64_t>();
                    }
                    
                    // Create the strategy with the raw, un-normalized values.
                    strategies.push_back(std::make_shared<SliceIndex>(start, stop, step));
                };

                // --- Main Logic ---

                if (py::isinstance<py::tuple>(obj)) {
                    auto tuple = obj.cast<py::tuple>();
                    if (tuple.size() > shape.size()) {
                        throw py::index_error("too many indices for tensor: tensor is " +
                                            std::to_string(shape.size()) + "-dimensional, but " +
                                            std::to_string(tuple.size()) + " indices were given");
                    }

                    for (size_t i = 0; i < tuple.size(); ++i) {
                        py::handle item = tuple[i];
                        if (py::isinstance<py::int_>(item)) {
                            strategies.push_back(std::make_shared<IntegerIndex>(item.cast<int64_t>()));
                        } else if (py::isinstance<py::slice>(item)) {
                            process_slice(item.cast<py::slice>(), i);
                        } else {
                            // Note: A production library would also handle `None` (for new axes) 
                            // and `Ellipsis` (...) here. This implementation focuses on the core types.
                            throw py::type_error("Unsupported index type in tuple");
                        }
                    }
                } else if (py::isinstance<py::int_>(obj)) {
                    if (shape.empty()) {
                        throw py::index_error("invalid index of a 0-dim tensor.");
                    }
                    strategies.push_back(std::make_shared<IntegerIndex>(obj.cast<int64_t>()));
                } else if (py::isinstance<py::slice>(obj)) {
                    if (shape.empty()) {
                        throw py::index_error("Cannot slice a 0-dimensional tensor");
                    }
                    process_slice(obj.cast<py::slice>(), 0);
                } else {
                    throw py::type_error("Unsupported index type");
                }

                return t.get_item(strategies); })

        .def("__repr__", [](const Tensor &t)
             {
            std::stringstream ss;
            ss << "Tensor("
               << "data=" << t.data()
               << ", shape=" << shapeToString(t.shape())
               << ", dtype=" << dtypeToString(t.dtype())
               << ", device='" << deviceToString(t.device()) << "'"
               << ", requires_grad=" << (t.requires_grad() ? "True" : "False")
               << ")";
            return ss.str(); })

        .def("__add__", &Tensor::add)
        .def("__sub__", &Tensor::sub)
        .def("__mul__", &Tensor::mul)
        .def("__matmul__", &Tensor::matmul);
    
    m.def("cuda_synchronize", &cuda_synchronize, "Synchronize CUDA device");
>>>>>>> 3ab62565
}<|MERGE_RESOLUTION|>--- conflicted
+++ resolved
@@ -6,7 +6,6 @@
 
 namespace py = pybind11;
 
-<<<<<<< HEAD
 PYBIND11_MODULE(nawah, m) {
   py::enum_<DType>(m, "DType")
       .value("float16", DType::float16)
@@ -169,166 +168,10 @@
              return ss.str();
            })
 
-      .def("__add__", &Tensor::add)
-      .def("__sub__", &Tensor::sub)
-      .def("__mul__", &Tensor::mul)
-      .def("__matmul__", &Tensor::matmul);
-
-  m.def("cuda_synchronize", &cuda_synchronize, "Synchronize CUDA device");
-=======
-PYBIND11_MODULE(nawah, m)
-{
-    py::enum_<DType>(m, "DType")
-        .value("float16", DType::float16)
-        .value("float32", DType::float32)
-        .value("int8", DType::int8)
-        .value("int32", DType::int32)
-        .value("uint8", DType::uint8)
-        .export_values();
-
-    py::enum_<DeviceType>(m, "DeviceType")
-        .value("CPU", DeviceType::CPU)
-        .value("CUDA", DeviceType::CUDA)
-        .export_values();
-
-    py::class_<Device>(m, "Device")
-        .def(py::init<DeviceType, int>(), py::arg("type") = DeviceType::CPU, py::arg("index") = 0)
-        .def_readwrite("type", &Device::type)
-        .def_readwrite("index", &Device::index)
-        .def("__eq__", &Device::operator==)
-        .def("__repr__", [](const Device &d)
-             { return "<Device '" + deviceToString(d) + "'>"; });
-
-    py::class_<Tensor>(m, "Tensor")
-        .def(py::init<const std::vector<int64_t> &, DType, const std::string &, bool>(),
-             py::arg("shape"),
-             py::arg("dtype") = DType::float32,
-             py::arg("device") = "cpu",
-             py::arg("requires_grad") = true)
-        .def(py::init<py::list, DType, std::string, bool>(),
-             py::arg("data"),
-             py::arg("dtype") = DType::float32,
-             py::arg("device") = "cpu",
-             py::arg("requires_grad") = false,
-             "Initialize Tensor from a Python list")
-
-        .def_property_readonly("shape", &Tensor::shape, py::return_value_policy::reference_internal)
-        .def_property_readonly("strides", &Tensor::strides, py::return_value_policy::reference_internal)
-        .def_property_readonly("dtype", &Tensor::dtype)
-        .def_property_readonly("device", &Tensor::device, py::return_value_policy::reference_internal)
-        .def_property_readonly("requires_grad", &Tensor::requires_grad)
-        .def_property_readonly("data", &Tensor::data)
-
-        .def("numel", &Tensor::numel)
-        .def("is_contiguous", &Tensor::is_contiguous)
-        .def("view", &Tensor::view, py::arg("shape"))
-        .def("squeeze", &Tensor::squeeze, py::arg("dim") = -1)
-        .def("unsqueeze", &Tensor::unsqueeze, py::arg("dim") = -1)
-        .def("permute", &Tensor::permute, py::arg("order"))
-        .def("transpose", &Tensor::transpose, py::arg("n"), py::arg("m"))
-        .def("expand", &Tensor::expand, py::arg("shape"))
-        .def("broadcast", &Tensor::broadcast, py::arg("shape"))
-        .def("flatten", &Tensor::flatten, py::arg("start") = 0, py::arg("end") = -1)
-
-        .def("__getitem__", [](const Tensor &t, py::object obj)
-            {
-                std::vector<std::shared_ptr<IndexStrategy>> strategies;
-                const auto& shape = t.shape();
-
-                // Helper lambda to correctly parse a Python slice and create a SliceIndex strategy.
-                // This is the core of the improved logic.
-                auto process_slice = [&](py::slice s, size_t dim_index) {
-                    if (dim_index >= shape.size()) {
-                        throw py::index_error("too many indices for tensor");
-                    }
-                    const __int64_t dim_size = shape[dim_index];
-
-                    // Manually extract start, stop, and step, handling the case where they are `None`.
-                    // This passes the raw, un-normalized values to our powerful C++ `SliceIndex`.
-                    __int64_t start, stop, step;
-
-                    // Step 1: Get step, defaulting to 1 if None.
-                    step = s.attr("step").is_none() ? 1 : s.attr("step").cast<__int64_t>();
-
-                    if (step == 0) {
-                        throw py::value_error("slice step cannot be zero");
-                    }
-
-                    // Step 2: Get start, providing the correct default if None (depends on step direction).
-                    if (s.attr("start").is_none()) {
-                        start = (step > 0) ? 0 : dim_size - 1;
-                    } else {
-                        start = s.attr("start").cast<__int64_t>();
-                    }
-
-                    // Step 3: Get stop, providing the correct default if None (depends on step direction).
-                    if (s.attr("stop").is_none()) {
-                        // Use `dim_size` for forward slicing and `-1` for backward slicing.
-                        // Our C++ code is designed to understand these sentinels.
-                        stop = (step > 0) ? dim_size : -1; 
-                    } else {
-                        stop = s.attr("stop").cast<__int64_t>();
-                    }
-                    
-                    // Create the strategy with the raw, un-normalized values.
-                    strategies.push_back(std::make_shared<SliceIndex>(start, stop, step));
-                };
-
-                // --- Main Logic ---
-
-                if (py::isinstance<py::tuple>(obj)) {
-                    auto tuple = obj.cast<py::tuple>();
-                    if (tuple.size() > shape.size()) {
-                        throw py::index_error("too many indices for tensor: tensor is " +
-                                            std::to_string(shape.size()) + "-dimensional, but " +
-                                            std::to_string(tuple.size()) + " indices were given");
-                    }
-
-                    for (size_t i = 0; i < tuple.size(); ++i) {
-                        py::handle item = tuple[i];
-                        if (py::isinstance<py::int_>(item)) {
-                            strategies.push_back(std::make_shared<IntegerIndex>(item.cast<int64_t>()));
-                        } else if (py::isinstance<py::slice>(item)) {
-                            process_slice(item.cast<py::slice>(), i);
-                        } else {
-                            // Note: A production library would also handle `None` (for new axes) 
-                            // and `Ellipsis` (...) here. This implementation focuses on the core types.
-                            throw py::type_error("Unsupported index type in tuple");
-                        }
-                    }
-                } else if (py::isinstance<py::int_>(obj)) {
-                    if (shape.empty()) {
-                        throw py::index_error("invalid index of a 0-dim tensor.");
-                    }
-                    strategies.push_back(std::make_shared<IntegerIndex>(obj.cast<int64_t>()));
-                } else if (py::isinstance<py::slice>(obj)) {
-                    if (shape.empty()) {
-                        throw py::index_error("Cannot slice a 0-dimensional tensor");
-                    }
-                    process_slice(obj.cast<py::slice>(), 0);
-                } else {
-                    throw py::type_error("Unsupported index type");
-                }
-
-                return t.get_item(strategies); })
-
-        .def("__repr__", [](const Tensor &t)
-             {
-            std::stringstream ss;
-            ss << "Tensor("
-               << "data=" << t.data()
-               << ", shape=" << shapeToString(t.shape())
-               << ", dtype=" << dtypeToString(t.dtype())
-               << ", device='" << deviceToString(t.device()) << "'"
-               << ", requires_grad=" << (t.requires_grad() ? "True" : "False")
-               << ")";
-            return ss.str(); })
-
         .def("__add__", &Tensor::add)
         .def("__sub__", &Tensor::sub)
         .def("__mul__", &Tensor::mul)
         .def("__matmul__", &Tensor::matmul);
     
     m.def("cuda_synchronize", &cuda_synchronize, "Synchronize CUDA device");
->>>>>>> 3ab62565
 }